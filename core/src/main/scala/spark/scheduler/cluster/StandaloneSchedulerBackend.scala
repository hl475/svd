--- conflicted
+++ resolved
@@ -23,17 +23,10 @@
   // Use an atomic variable to track total number of cores in the cluster for simplicity and speed
   var totalCoreCount = new AtomicInteger(0)
 
-<<<<<<< HEAD
   class DriverActor(sparkProperties: Seq[(String, String)]) extends Actor {
-    val slaveActor = new HashMap[String, ActorRef]
-    val slaveAddress = new HashMap[String, Address]
-    val slaveHost = new HashMap[String, String]
-=======
-  class MasterActor(sparkProperties: Seq[(String, String)]) extends Actor {
     val executorActor = new HashMap[String, ActorRef]
     val executorAddress = new HashMap[String, Address]
     val executorHost = new HashMap[String, String]
->>>>>>> f03d9760
     val freeCores = new HashMap[String, Int]
     val actorToExecutorId = new HashMap[ActorRef, String]
     val addressToExecutorId = new HashMap[Address, String]
@@ -44,21 +37,6 @@
     }
 
     def receive = {
-<<<<<<< HEAD
-      case RegisterSlave(workerId, host, cores) =>
-        if (slaveActor.contains(workerId)) {
-          sender ! RegisterSlaveFailed("Duplicate slave ID: " + workerId)
-        } else {
-          logInfo("Registered slave: " + sender + " with ID " + workerId)
-          sender ! RegisteredSlave(sparkProperties)
-          context.watch(sender)
-          slaveActor(workerId) = sender
-          slaveHost(workerId) = host
-          freeCores(workerId) = cores
-          slaveAddress(workerId) = sender.path.address
-          actorToSlaveId(sender) = workerId
-          addressToSlaveId(sender.path.address) = workerId
-=======
       case RegisterExecutor(executorId, host, cores) =>
         if (executorActor.contains(executorId)) {
           sender ! RegisterExecutorFailed("Duplicate executor ID: " + executorId)
@@ -72,24 +50,15 @@
           executorAddress(executorId) = sender.path.address
           actorToExecutorId(sender) = executorId
           addressToExecutorId(sender.path.address) = executorId
->>>>>>> f03d9760
           totalCoreCount.addAndGet(cores)
           makeOffers()
         }
 
-<<<<<<< HEAD
-      case StatusUpdate(workerId, taskId, state, data) =>
-        scheduler.statusUpdate(taskId, state, data.value)
-        if (TaskState.isFinished(state)) {
-          freeCores(workerId) += 1
-          makeOffers(workerId)
-=======
       case StatusUpdate(executorId, taskId, state, data) =>
         scheduler.statusUpdate(taskId, state, data.value)
         if (TaskState.isFinished(state)) {
           freeCores(executorId) += 1
           makeOffers(executorId)
->>>>>>> f03d9760
         }
 
       case ReviveOffers =>
@@ -115,17 +84,10 @@
         executorHost.toArray.map {case (id, host) => new WorkerOffer(id, host, freeCores(id))}))
     }
 
-<<<<<<< HEAD
-    // Make fake resource offers on just one slave
-    def makeOffers(workerId: String) {
-      launchTasks(scheduler.resourceOffers(
-        Seq(new WorkerOffer(workerId, slaveHost(workerId), freeCores(workerId)))))
-=======
     // Make fake resource offers on just one executor
     def makeOffers(executorId: String) {
       launchTasks(scheduler.resourceOffers(
         Seq(new WorkerOffer(executorId, executorHost(executorId), freeCores(executorId)))))
->>>>>>> f03d9760
     }
 
     // Launch tasks returned by a set of resource offers
@@ -137,19 +99,6 @@
     }
 
     // Remove a disconnected slave from the cluster
-<<<<<<< HEAD
-    def removeSlave(workerId: String, reason: String) {
-      logInfo("Slave " + workerId + " disconnected, so removing it")
-      val numCores = freeCores(workerId)
-      actorToSlaveId -= slaveActor(workerId)
-      addressToSlaveId -= slaveAddress(workerId)
-      slaveActor -= workerId
-      slaveHost -= workerId
-      freeCores -= workerId
-      slaveHost -= workerId
-      totalCoreCount.addAndGet(-numCores)
-      scheduler.slaveLost(workerId, SlaveLost(reason))
-=======
     def removeExecutor(executorId: String, reason: String) {
       logInfo("Slave " + executorId + " disconnected, so removing it")
       val numCores = freeCores(executorId)
@@ -161,7 +110,6 @@
       executorHost -= executorId
       totalCoreCount.addAndGet(-numCores)
       scheduler.executorLost(executorId, SlaveLost(reason))
->>>>>>> f03d9760
     }
   }
 
