package spark.scheduler

import scala.collection.mutable.{Map, HashMap}

import org.scalatest.FunSuite
import org.scalatest.BeforeAndAfter

import spark.storage.BlockManager
import spark.storage.BlockManagerId
import spark.storage.BlockManagerMaster
import spark.{Dependency, ShuffleDependency, OneToOneDependency}
import spark.FetchFailedException
import spark.MapOutputTracker
import spark.RDD
import spark.SparkContext
import spark.SparkException
import spark.Partition
import spark.TaskContext
import spark.TaskEndReason

import spark.{FetchFailed, Success}

/**
 * Tests for DAGScheduler. These tests directly call the event processing functions in DAGScheduler
 * rather than spawning an event loop thread as happens in the real code. They use EasyMock
 * to mock out two classes that DAGScheduler interacts with: TaskScheduler (to which TaskSets are
 * submitted) and BlockManagerMaster (from which cache locations are retrieved and to which dead
 * host notifications are sent). In addition, tests may check for side effects on a non-mocked
 * MapOutputTracker instance.
 *
 * Tests primarily consist of running DAGScheduler#processEvent and
 * DAGScheduler#submitWaitingStages (via test utility functions like runEvent or respondToTaskSet)
 * and capturing the resulting TaskSets from the mock TaskScheduler.
 */
class DAGSchedulerSuite extends FunSuite with BeforeAndAfter {
  
  val sc: SparkContext = new SparkContext("local", "DAGSchedulerSuite")

  /** Set of TaskSets the DAGScheduler has requested executed. */
  val taskSets = scala.collection.mutable.Buffer[TaskSet]()
  val taskScheduler = new TaskScheduler() {
    override def start() = {}
    override def stop() = {}
    override def submitTasks(taskSet: TaskSet) = {
      // normally done by TaskSetManager
      taskSet.tasks.foreach(_.generation = mapOutputTracker.getGeneration)
      taskSets += taskSet 
    }
    override def setListener(listener: TaskSchedulerListener) = {}
    override def defaultParallelism() = 2
  }

  var mapOutputTracker: MapOutputTracker = null
  var scheduler: DAGScheduler = null

  /**
   * Set of cache locations to return from our mock BlockManagerMaster.
   * Keys are (rdd ID, partition ID). Anything not present will return an empty
   * list of cache locations silently.
   */
  val cacheLocations = new HashMap[(Int, Int), Seq[BlockManagerId]]
  // stub out BlockManagerMaster.getLocations to use our cacheLocations
  val blockManagerMaster = new BlockManagerMaster(null) {
      override def getLocations(blockIds: Array[String]): Seq[Seq[BlockManagerId]] = {
        blockIds.map { name =>
          val pieces = name.split("_")
          if (pieces(0) == "rdd") {
            val key = pieces(1).toInt -> pieces(2).toInt
            cacheLocations.getOrElse(key, Seq())
          } else {
            Seq()
          }
        }.toSeq
      }
      override def removeExecutor(execId: String) {
        // don't need to propagate to the driver, which we don't have
      }
    }

  /** The list of results that DAGScheduler has collected. */
  val results = new HashMap[Int, Any]()
  var failure: Exception = _
  val listener = new JobListener() {
    override def taskSucceeded(index: Int, result: Any) = results.put(index, result)
    override def jobFailed(exception: Exception) = { failure = exception }
  }

  before {
    taskSets.clear()
    cacheLocations.clear()
    results.clear()
    mapOutputTracker = new MapOutputTracker()
    scheduler = new DAGScheduler(taskScheduler, mapOutputTracker, blockManagerMaster, null) {
      override def runLocally(job: ActiveJob) {
        // don't bother with the thread while unit testing
        runLocallyWithinThread(job)
      }
    }
  }

  after {
    scheduler.stop()
    sc.stop()
    System.clearProperty("spark.master.port")
  }

  /**
   * Type of RDD we use for testing. Note that we should never call the real RDD compute methods.
   * This is a pair RDD type so it can always be used in ShuffleDependencies.
   */
  type MyRDD = RDD[(Int, Int)]

  /**
   * Create an RDD for passing to DAGScheduler. These RDDs will use the dependencies and
   * preferredLocations (if any) that are passed to them. They are deliberately not executable
   * so we can test that DAGScheduler does not try to execute RDDs locally.
   */
  private def makeRdd(
        numPartitions: Int,
        dependencies: List[Dependency[_]],
        locations: Seq[Seq[String]] = Nil
      ): MyRDD = {
    val maxPartition = numPartitions - 1
    return new MyRDD(sc, dependencies) {
      override def compute(split: Partition, context: TaskContext): Iterator[(Int, Int)] =
        throw new RuntimeException("should not be reached")
      override def getPartitions = (0 to maxPartition).map(i => new Partition {
        override def index = i
      }).toArray
      override def getPreferredLocations(split: Partition): Seq[String] =
        if (locations.isDefinedAt(split.index))
          locations(split.index)
        else
          Nil
      override def toString: String = "DAGSchedulerSuiteRDD " + id
    }
  }

  /**
   * Process the supplied event as if it were the top of the DAGScheduler event queue, expecting
   * the scheduler not to exit.
   *
   * After processing the event, submit waiting stages as is done on most iterations of the
   * DAGScheduler event loop.
   */
  private def runEvent(event: DAGSchedulerEvent) {
    assert(!scheduler.processEvent(event))
    scheduler.submitWaitingStages()
  }

  /**
   * When we submit dummy Jobs, this is the compute function we supply. Except in a local test
   * below, we do not expect this function to ever be executed; instead, we will return results
   * directly through CompletionEvents.
   */
  private val jobComputeFunc = (context: TaskContext, it: Iterator[(_)]) =>
     it.next.asInstanceOf[Tuple2[_, _]]._1

  /** Send the given CompletionEvent messages for the tasks in the TaskSet. */
  private def complete(taskSet: TaskSet, results: Seq[(TaskEndReason, Any)]) {
    assert(taskSet.tasks.size >= results.size)
    for ((result, i) <- results.zipWithIndex) {
      if (i < taskSet.tasks.size) {
        runEvent(CompletionEvent(taskSet.tasks(i), result._1, result._2, Map[Long, Any](), null, null))
      }
    }
  }
     
  /** Sends the rdd to the scheduler for scheduling. */
  private def submit(
      rdd: RDD[_],
      partitions: Array[Int],
      func: (TaskContext, Iterator[_]) => _ = jobComputeFunc,
      allowLocal: Boolean = false,
      listener: JobListener = listener) {
    runEvent(JobSubmitted(rdd, func, partitions, allowLocal, null, listener))
  }
  
  /** Sends TaskSetFailed to the scheduler. */
  private def failed(taskSet: TaskSet, message: String) {
    runEvent(TaskSetFailed(taskSet, message))
  }

  test("zero split job") {
    val rdd = makeRdd(0, Nil)
    var numResults = 0
    val fakeListener = new JobListener() {
      override def taskSucceeded(partition: Int, value: Any) = numResults += 1
      override def jobFailed(exception: Exception) = throw exception
    }
    submit(rdd, Array(), listener = fakeListener)
    assert(numResults === 0)
  }

  test("run trivial job") {
    val rdd = makeRdd(1, Nil)
    submit(rdd, Array(0))
    complete(taskSets(0), List((Success, 42)))
    assert(results === Map(0 -> 42))
  }

  test("local job") {
    val rdd = new MyRDD(sc, Nil) {
      override def compute(split: Partition, context: TaskContext): Iterator[(Int, Int)] =
        Array(42 -> 0).iterator
      override def getPartitions = Array( new Partition { override def index = 0 } )
      override def getPreferredLocations(split: Partition) = Nil
      override def toString = "DAGSchedulerSuite Local RDD"
    }
    runEvent(JobSubmitted(rdd, jobComputeFunc, Array(0), true, null, listener))
    assert(results === Map(0 -> 42))
  }
  
  test("run trivial job w/ dependency") {
    val baseRdd = makeRdd(1, Nil)
    val finalRdd = makeRdd(1, List(new OneToOneDependency(baseRdd)))
    submit(finalRdd, Array(0)) 
    complete(taskSets(0), Seq((Success, 42)))
    assert(results === Map(0 -> 42))
  }

  test("cache location preferences w/ dependency") {
    val baseRdd = makeRdd(1, Nil)
    val finalRdd = makeRdd(1, List(new OneToOneDependency(baseRdd)))
    cacheLocations(baseRdd.id -> 0) =
      Seq(makeBlockManagerId("hostA"), makeBlockManagerId("hostB"))
    submit(finalRdd, Array(0))
    val taskSet = taskSets(0)
    assertLocations(taskSet, Seq(Seq("hostA", "hostB")))
    complete(taskSet, Seq((Success, 42)))
    assert(results === Map(0 -> 42))
  }

  test("trivial job failure") {
    submit(makeRdd(1, Nil), Array(0))
    failed(taskSets(0), "some failure")
    assert(failure.getMessage === "Job failed: some failure")
  }

  test("run trivial shuffle") {
    val shuffleMapRdd = makeRdd(2, Nil)
    val shuffleDep = new ShuffleDependency(shuffleMapRdd, null)
    val shuffleId = shuffleDep.shuffleId
    val reduceRdd = makeRdd(1, List(shuffleDep))
    submit(reduceRdd, Array(0))
    complete(taskSets(0), Seq(
        (Success, makeMapStatus("hostA", 1)),
        (Success, makeMapStatus("hostB", 1))))
    assert(mapOutputTracker.getServerStatuses(shuffleId, 0).map(_._1) ===
           Array(makeBlockManagerId("hostA"), makeBlockManagerId("hostB")))
    complete(taskSets(1), Seq((Success, 42)))
    assert(results === Map(0 -> 42))
  }
  
  test("run trivial shuffle with fetch failure") {
    val shuffleMapRdd = makeRdd(2, Nil)
    val shuffleDep = new ShuffleDependency(shuffleMapRdd, null)
    val shuffleId = shuffleDep.shuffleId
    val reduceRdd = makeRdd(2, List(shuffleDep))
    submit(reduceRdd, Array(0, 1))
    complete(taskSets(0), Seq(
        (Success, makeMapStatus("hostA", 1)),
        (Success, makeMapStatus("hostB", 1))))
    // the 2nd ResultTask failed
    complete(taskSets(1), Seq(
        (Success, 42),
        (FetchFailed(makeBlockManagerId("hostA"), shuffleId, 0, 0), null)))
    // this will get called
    // blockManagerMaster.removeExecutor("exec-hostA")
    // ask the scheduler to try it again
    scheduler.resubmitFailedStages()
    // have the 2nd attempt pass
    complete(taskSets(2), Seq((Success, makeMapStatus("hostA", 1))))
    // we can see both result blocks now
    assert(mapOutputTracker.getServerStatuses(shuffleId, 0).map(_._1.ip) === Array("hostA", "hostB"))
    complete(taskSets(3), Seq((Success, 43)))
    assert(results === Map(0 -> 42, 1 -> 43))
  }

  test("ignore late map task completions") {
    val shuffleMapRdd = makeRdd(2, Nil)
    val shuffleDep = new ShuffleDependency(shuffleMapRdd, null)
    val shuffleId = shuffleDep.shuffleId
    val reduceRdd = makeRdd(2, List(shuffleDep))
    submit(reduceRdd, Array(0, 1))
    // pretend we were told hostA went away
    val oldGeneration = mapOutputTracker.getGeneration
    runEvent(ExecutorLost("exec-hostA"))
    val newGeneration = mapOutputTracker.getGeneration
    assert(newGeneration > oldGeneration)
    val noAccum = Map[Long, Any]()
    val taskSet = taskSets(0)
    // should be ignored for being too old
    runEvent(CompletionEvent(taskSet.tasks(0), Success, makeMapStatus("hostA", 1), noAccum, null, null))
    // should work because it's a non-failed host
    runEvent(CompletionEvent(taskSet.tasks(0), Success, makeMapStatus("hostB", 1), noAccum, null, null))
    // should be ignored for being too old
<<<<<<< HEAD
    runEvent(CompletionEvent(taskSet.tasks(0), Success, makeMapStatus("hostA", 1), noAccum, null, null))
    taskSet.tasks(1).generation = newGeneration
    val secondStage = interceptStage(reduceRdd) {
      runEvent(CompletionEvent(taskSet.tasks(1), Success, makeMapStatus("hostA", 1), noAccum, null, null))
    }
=======
    runEvent(CompletionEvent(taskSet.tasks(0), Success, makeMapStatus("hostA", 1), noAccum))
    // should work because it's a new generation
    taskSet.tasks(1).generation = newGeneration
    runEvent(CompletionEvent(taskSet.tasks(1), Success, makeMapStatus("hostA", 1), noAccum))
>>>>>>> db957e5b
    assert(mapOutputTracker.getServerStatuses(shuffleId, 0).map(_._1) ===
           Array(makeBlockManagerId("hostB"), makeBlockManagerId("hostA")))
    complete(taskSets(1), Seq((Success, 42), (Success, 43)))
    assert(results === Map(0 -> 42, 1 -> 43))
  }

  test("run trivial shuffle with out-of-band failure and retry") {
    val shuffleMapRdd = makeRdd(2, Nil)
    val shuffleDep = new ShuffleDependency(shuffleMapRdd, null)
    val shuffleId = shuffleDep.shuffleId
    val reduceRdd = makeRdd(1, List(shuffleDep))
    submit(reduceRdd, Array(0))
    // blockManagerMaster.removeExecutor("exec-hostA")
    // pretend we were told hostA went away
    runEvent(ExecutorLost("exec-hostA"))
    // DAGScheduler will immediately resubmit the stage after it appears to have no pending tasks
    // rather than marking it is as failed and waiting.
    complete(taskSets(0), Seq(
        (Success, makeMapStatus("hostA", 1)),
       (Success, makeMapStatus("hostB", 1))))
   // have hostC complete the resubmitted task
   complete(taskSets(1), Seq((Success, makeMapStatus("hostC", 1))))
   assert(mapOutputTracker.getServerStatuses(shuffleId, 0).map(_._1) ===
          Array(makeBlockManagerId("hostC"), makeBlockManagerId("hostB")))
   complete(taskSets(2), Seq((Success, 42)))
   assert(results === Map(0 -> 42))
 }

 test("recursive shuffle failures") {
    val shuffleOneRdd = makeRdd(2, Nil)
    val shuffleDepOne = new ShuffleDependency(shuffleOneRdd, null)
    val shuffleTwoRdd = makeRdd(2, List(shuffleDepOne))
    val shuffleDepTwo = new ShuffleDependency(shuffleTwoRdd, null)
    val finalRdd = makeRdd(1, List(shuffleDepTwo))
    submit(finalRdd, Array(0))
    // have the first stage complete normally
    complete(taskSets(0), Seq(
        (Success, makeMapStatus("hostA", 2)),
        (Success, makeMapStatus("hostB", 2))))
    // have the second stage complete normally
    complete(taskSets(1), Seq(
        (Success, makeMapStatus("hostA", 1)),
        (Success, makeMapStatus("hostC", 1))))
    // fail the third stage because hostA went down
    complete(taskSets(2), Seq(
        (FetchFailed(makeBlockManagerId("hostA"), shuffleDepTwo.shuffleId, 0, 0), null)))
    // TODO assert this:
    // blockManagerMaster.removeExecutor("exec-hostA")
    // have DAGScheduler try again
    scheduler.resubmitFailedStages()
    complete(taskSets(3), Seq((Success, makeMapStatus("hostA", 2))))
    complete(taskSets(4), Seq((Success, makeMapStatus("hostA", 1))))
    complete(taskSets(5), Seq((Success, 42)))
    assert(results === Map(0 -> 42))
  }

  test("cached post-shuffle") {
    val shuffleOneRdd = makeRdd(2, Nil)
    val shuffleDepOne = new ShuffleDependency(shuffleOneRdd, null)
    val shuffleTwoRdd = makeRdd(2, List(shuffleDepOne))
    val shuffleDepTwo = new ShuffleDependency(shuffleTwoRdd, null)
    val finalRdd = makeRdd(1, List(shuffleDepTwo))
    submit(finalRdd, Array(0))
    cacheLocations(shuffleTwoRdd.id -> 0) = Seq(makeBlockManagerId("hostD"))
    cacheLocations(shuffleTwoRdd.id -> 1) = Seq(makeBlockManagerId("hostC"))
    // complete stage 2
    complete(taskSets(0), Seq(
        (Success, makeMapStatus("hostA", 2)),
        (Success, makeMapStatus("hostB", 2))))
    // complete stage 1
    complete(taskSets(1), Seq(
        (Success, makeMapStatus("hostA", 1)),
        (Success, makeMapStatus("hostB", 1))))
    // pretend stage 0 failed because hostA went down
    complete(taskSets(2), Seq(
        (FetchFailed(makeBlockManagerId("hostA"), shuffleDepTwo.shuffleId, 0, 0), null)))
    // TODO assert this:
    // blockManagerMaster.removeExecutor("exec-hostA")
    // DAGScheduler should notice the cached copy of the second shuffle and try to get it rerun.
    scheduler.resubmitFailedStages()
    assertLocations(taskSets(3), Seq(Seq("hostD")))
    // allow hostD to recover
    complete(taskSets(3), Seq((Success, makeMapStatus("hostD", 1))))
    complete(taskSets(4), Seq((Success, 42)))
    assert(results === Map(0 -> 42))
  }

  /** Assert that the supplied TaskSet has exactly the given preferredLocations. */
  private def assertLocations(taskSet: TaskSet, locations: Seq[Seq[String]]) {
    assert(locations.size === taskSet.tasks.size)
    for ((expectLocs, taskLocs) <-
            taskSet.tasks.map(_.preferredLocations).zip(locations)) {
      assert(expectLocs === taskLocs)
    }
  }

  private def makeMapStatus(host: String, reduces: Int): MapStatus =
   new MapStatus(makeBlockManagerId(host), Array.fill[Byte](reduces)(2))

  private def makeBlockManagerId(host: String): BlockManagerId =
    BlockManagerId("exec-" + host, host, 12345)

}<|MERGE_RESOLUTION|>--- conflicted
+++ resolved
@@ -295,18 +295,10 @@
     // should work because it's a non-failed host
     runEvent(CompletionEvent(taskSet.tasks(0), Success, makeMapStatus("hostB", 1), noAccum, null, null))
     // should be ignored for being too old
-<<<<<<< HEAD
     runEvent(CompletionEvent(taskSet.tasks(0), Success, makeMapStatus("hostA", 1), noAccum, null, null))
-    taskSet.tasks(1).generation = newGeneration
-    val secondStage = interceptStage(reduceRdd) {
-      runEvent(CompletionEvent(taskSet.tasks(1), Success, makeMapStatus("hostA", 1), noAccum, null, null))
-    }
-=======
-    runEvent(CompletionEvent(taskSet.tasks(0), Success, makeMapStatus("hostA", 1), noAccum))
     // should work because it's a new generation
     taskSet.tasks(1).generation = newGeneration
-    runEvent(CompletionEvent(taskSet.tasks(1), Success, makeMapStatus("hostA", 1), noAccum))
->>>>>>> db957e5b
+    runEvent(CompletionEvent(taskSet.tasks(1), Success, makeMapStatus("hostA", 1), noAccum, null, null))
     assert(mapOutputTracker.getServerStatuses(shuffleId, 0).map(_._1) ===
            Array(makeBlockManagerId("hostB"), makeBlockManagerId("hostA")))
     complete(taskSets(1), Seq((Success, 42), (Success, 43)))
